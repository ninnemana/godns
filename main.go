--- conflicted
+++ resolved
@@ -7,10 +7,6 @@
 
 	clog "github.com/ninnemana/godns/log"
 	"github.com/ninnemana/godns/service"
-<<<<<<< HEAD
-
-=======
->>>>>>> 454f183d
 	"go.uber.org/zap"
 )
 
@@ -47,7 +43,6 @@
 	if err != nil {
 		logger.Fatal("failed to start tracer", zap.Error(err))
 	}
-<<<<<<< HEAD
 	defer flush()
 
 	meter, err := initMeter()
@@ -64,16 +59,6 @@
 
 	logger.Info("Starting DNS Publisher")
 
-=======
-	defer flush.Close()
-
-	svc, err := service.New(*configFile, logger)
-	if err != nil {
-		logger.Fatal("failed to create service", zap.Error(err))
-	}
-
-	logger.Info("Starting DNS Publisher")
->>>>>>> 454f183d
 	if err := svc.Run(context.Background()); err != nil {
 		logger.Fatal("fell out", zap.Error(err))
 	}
